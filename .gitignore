.DS_Store
*.log


.DS_Store
<<<<<<< HEAD
node_modules/
.specstory/
=======
.specstory/
node_modules/
>>>>>>> 996df7d5
<|MERGE_RESOLUTION|>--- conflicted
+++ resolved
@@ -1,12 +1,5 @@
 .DS_Store
 *.log
 
-
-.DS_Store
-<<<<<<< HEAD
-node_modules/
 .specstory/
-=======
-.specstory/
-node_modules/
->>>>>>> 996df7d5
+node_modules/