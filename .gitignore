--- conflicted
+++ resolved
@@ -6,13 +6,10 @@
 
 
 __pycache__/
-<<<<<<< HEAD
 
 freestyle-old/
-=======
 __pycache__/
 *.pyc
 *.sql
 *.txt
-*.zip
->>>>>>> 01ae56b8
+*.zip